--- conflicted
+++ resolved
@@ -43,11 +43,8 @@
 alloc = ["serdect?/alloc"]
 rand = ["rand_core/std"]
 serde = ["dep:serdect"]
-<<<<<<< HEAD
-extra-trait-impls = []
-=======
 extra-sizes = []
->>>>>>> 85f0f6e7
+extra-trait-impls = ["extra-sizes"]
 
 [package.metadata.docs.rs]
 all-features = true

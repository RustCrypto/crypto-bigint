--- conflicted
+++ resolved
@@ -116,11 +116,7 @@
 #[cfg(test)]
 mod tests {
     #[cfg(feature = "cross-size")]
-<<<<<<< HEAD
-    use crate::{ConcatOther, U192};
-=======
     use crate::{Concat, U192};
->>>>>>> b6cbd72d
     use crate::{U128, U64};
 
     #[test]

//! [`Uint`] addition operations.

<<<<<<< HEAD
use crate::{Checked, CheckedMul, Concat, Limb, UInt, WideWord, Word, Wrapping, Zero};
=======
use crate::{Checked, CheckedMul, Concat, Limb, Uint, Wrapping, Zero};
>>>>>>> 6cb2ac90
use core::ops::{Mul, MulAssign};
use subtle::CtOption;

impl<const LIMBS: usize> Uint<LIMBS> {
    /// Compute "wide" multiplication, with a product twice the size of the input.
    ///
    /// Returns a tuple containing the `(lo, hi)` components of the product.
    ///
    /// # Ordering note
    ///
    /// Releases of `crypto-bigint` prior to v0.3 used `(hi, lo)` ordering
    /// instead. This has been changed for better consistency with the rest of
    /// the APIs in this crate.
    ///
    /// For more info see: <https://github.com/RustCrypto/crypto-bigint/issues/4>
    // TODO(tarcieri): use `concat` to construct a wide output
    pub const fn mul_wide(&self, rhs: &Self) -> (Self, Self) {
        let mut i = 0;
        let mut lo = Self::ZERO;
        let mut hi = Self::ZERO;

        // Schoolbook multiplication.
        // TODO(tarcieri): use Karatsuba for better performance?
        while i < LIMBS {
            let mut j = 0;
            let mut carry = Limb::ZERO;

            while j < LIMBS {
                let k = i + j;

                if k >= LIMBS {
                    let (n, c) = hi.limbs[k - LIMBS].mac(self.limbs[i], rhs.limbs[j], carry);
                    hi.limbs[k - LIMBS] = n;
                    carry = c;
                } else {
                    let (n, c) = lo.limbs[k].mac(self.limbs[i], rhs.limbs[j], carry);
                    lo.limbs[k] = n;
                    carry = c;
                }

                j += 1;
            }

            hi.limbs[i + j - LIMBS] = carry;
            i += 1;
        }

        (lo, hi)
    }

    /// Perform saturating multiplication, returning `MAX` on overflow.
    pub const fn saturating_mul(&self, rhs: &Self) -> Self {
        let (res, overflow) = self.mul_wide(rhs);

        let mut i = 0;
        let mut accumulator = 0;

        while i < LIMBS {
            accumulator |= overflow.limbs[i].0;
            i += 1;
        }

        if accumulator == 0 {
            res
        } else {
            Self::MAX
        }
    }

    /// Perform wrapping multiplication, discarding overflow.
    pub const fn wrapping_mul(&self, rhs: &Self) -> Self {
        self.mul_wide(rhs).0
    }

    /// Square self, returning a concatenated "wide" result.
    pub fn square(&self) -> <Self as Concat>::Output
    where
        Self: Concat,
    {
        let (lo, hi) = self.square_wide();
        hi.concat(&lo)
    }

    /// Square self, returning a "wide" result in two parts as (lo, hi).
    pub const fn square_wide(&self) -> (Self, Self) {
        // This is a re-implementation from https://github.com/ucbrise/jedi-pairing/blob/c4bf151b8d2b560973cb3805f9b5f4a144597f7e/include/core/bigint.hpp#L410.
        let mut lo = Self::ZERO;
        let mut hi = Self::ZERO;

        // Schoolbook multiplication, but only considering half of the multiplication grid
        let mut i = 1;
        while i < LIMBS {
            let mut j = 0;
            let mut carry = Limb::ZERO;

            while j < i {
                let k = i + j;

                if k >= LIMBS {
                    let (n, c) = hi.limbs[k - LIMBS].mac(self.limbs[i], self.limbs[j], carry);
                    hi.limbs[k - LIMBS] = n;
                    carry = c;
                } else {
                    let (n, c) = lo.limbs[k].mac(self.limbs[i], self.limbs[j], carry);
                    lo.limbs[k] = n;
                    carry = c;
                }

                j += 1;
            }

            if (2 * i) < LIMBS {
                lo.limbs[2 * i] = carry;
            } else {
                hi.limbs[2 * i - LIMBS] = carry;
            }

            i += 1;
        }

        // Double the current result, this accounts for the other half of the multiplication grid.
        // TODO: The top word is empty so we can also use a special purpose shl.
        (lo, hi) = Self::shl_vartime_wide((lo, hi), 1);

        // Handle the diagonal of the multiplication grid, which finishes the multiplication grid.
        let mut carry = Limb::ZERO;
        let mut i = 0;
        while i < LIMBS {
            if (i * 2) < LIMBS {
                let (n, c) = lo.limbs[i * 2].mac(self.limbs[i], self.limbs[i], carry);
                lo.limbs[i * 2] = n;
                carry = c;
            } else {
                let (n, c) = hi.limbs[i * 2 - LIMBS].mac(self.limbs[i], self.limbs[i], carry);
                hi.limbs[i * 2 - LIMBS] = n;
                carry = c;
            }

            if (i * 2 + 1) < LIMBS {
                let n = lo.limbs[i * 2 + 1].0 as WideWord + carry.0 as WideWord;
                lo.limbs[i * 2 + 1] = Limb(n as Word);
                carry = Limb((n >> Word::BITS) as Word);
            } else {
                let n = hi.limbs[i * 2 + 1 - LIMBS].0 as WideWord + carry.0 as WideWord;
                hi.limbs[i * 2 + 1 - LIMBS] = Limb(n as Word);
                carry = Limb((n >> Word::BITS) as Word);
            }

            i += 1;
        }

        (lo, hi)
    }
}

impl<const LIMBS: usize> CheckedMul<&Uint<LIMBS>> for Uint<LIMBS> {
    type Output = Self;

    fn checked_mul(&self, rhs: &Self) -> CtOption<Self> {
        let (lo, hi) = self.mul_wide(rhs);
        CtOption::new(lo, hi.is_zero())
    }
}

impl<const LIMBS: usize> Mul for Wrapping<Uint<LIMBS>> {
    type Output = Self;

    fn mul(self, rhs: Self) -> Wrapping<Uint<LIMBS>> {
        Wrapping(self.0.wrapping_mul(&rhs.0))
    }
}

impl<const LIMBS: usize> Mul<&Wrapping<Uint<LIMBS>>> for Wrapping<Uint<LIMBS>> {
    type Output = Wrapping<Uint<LIMBS>>;

    fn mul(self, rhs: &Wrapping<Uint<LIMBS>>) -> Wrapping<Uint<LIMBS>> {
        Wrapping(self.0.wrapping_mul(&rhs.0))
    }
}

impl<const LIMBS: usize> Mul<Wrapping<Uint<LIMBS>>> for &Wrapping<Uint<LIMBS>> {
    type Output = Wrapping<Uint<LIMBS>>;

    fn mul(self, rhs: Wrapping<Uint<LIMBS>>) -> Wrapping<Uint<LIMBS>> {
        Wrapping(self.0.wrapping_mul(&rhs.0))
    }
}

impl<const LIMBS: usize> Mul<&Wrapping<Uint<LIMBS>>> for &Wrapping<Uint<LIMBS>> {
    type Output = Wrapping<Uint<LIMBS>>;

    fn mul(self, rhs: &Wrapping<Uint<LIMBS>>) -> Wrapping<Uint<LIMBS>> {
        Wrapping(self.0.wrapping_mul(&rhs.0))
    }
}

impl<const LIMBS: usize> MulAssign for Wrapping<Uint<LIMBS>> {
    fn mul_assign(&mut self, other: Self) {
        *self = *self * other;
    }
}

impl<const LIMBS: usize> MulAssign<&Wrapping<Uint<LIMBS>>> for Wrapping<Uint<LIMBS>> {
    fn mul_assign(&mut self, other: &Self) {
        *self = *self * other;
    }
}

impl<const LIMBS: usize> Mul for Checked<Uint<LIMBS>> {
    type Output = Self;

    fn mul(self, rhs: Self) -> Checked<Uint<LIMBS>> {
        Checked(self.0.and_then(|a| rhs.0.and_then(|b| a.checked_mul(&b))))
    }
}

impl<const LIMBS: usize> Mul<&Checked<Uint<LIMBS>>> for Checked<Uint<LIMBS>> {
    type Output = Checked<Uint<LIMBS>>;

    fn mul(self, rhs: &Checked<Uint<LIMBS>>) -> Checked<Uint<LIMBS>> {
        Checked(self.0.and_then(|a| rhs.0.and_then(|b| a.checked_mul(&b))))
    }
}

impl<const LIMBS: usize> Mul<Checked<Uint<LIMBS>>> for &Checked<Uint<LIMBS>> {
    type Output = Checked<Uint<LIMBS>>;

    fn mul(self, rhs: Checked<Uint<LIMBS>>) -> Checked<Uint<LIMBS>> {
        Checked(self.0.and_then(|a| rhs.0.and_then(|b| a.checked_mul(&b))))
    }
}

impl<const LIMBS: usize> Mul<&Checked<Uint<LIMBS>>> for &Checked<Uint<LIMBS>> {
    type Output = Checked<Uint<LIMBS>>;

    fn mul(self, rhs: &Checked<Uint<LIMBS>>) -> Checked<Uint<LIMBS>> {
        Checked(self.0.and_then(|a| rhs.0.and_then(|b| a.checked_mul(&b))))
    }
}

impl<const LIMBS: usize> MulAssign for Checked<Uint<LIMBS>> {
    fn mul_assign(&mut self, other: Self) {
        *self = *self * other;
    }
}

impl<const LIMBS: usize> MulAssign<&Checked<Uint<LIMBS>>> for Checked<Uint<LIMBS>> {
    fn mul_assign(&mut self, other: &Self) {
        *self = *self * other;
    }
}

#[cfg(test)]
mod tests {
    use crate::{CheckedMul, Zero, U256, U64};

    #[test]
    fn mul_wide_zero_and_one() {
        assert_eq!(U64::ZERO.mul_wide(&U64::ZERO), (U64::ZERO, U64::ZERO));
        assert_eq!(U64::ZERO.mul_wide(&U64::ONE), (U64::ZERO, U64::ZERO));
        assert_eq!(U64::ONE.mul_wide(&U64::ZERO), (U64::ZERO, U64::ZERO));
        assert_eq!(U64::ONE.mul_wide(&U64::ONE), (U64::ONE, U64::ZERO));
    }

    #[test]
    fn mul_wide_lo_only() {
        let primes: &[u32] = &[3, 5, 17, 256, 65537];

        for &a_int in primes {
            for &b_int in primes {
                let (lo, hi) = U64::from_u32(a_int).mul_wide(&U64::from_u32(b_int));
                let expected = U64::from_u64(a_int as u64 * b_int as u64);
                assert_eq!(lo, expected);
                assert!(bool::from(hi.is_zero()));
            }
        }
    }

    #[test]
    fn checked_mul_ok() {
        let n = U64::from_u32(0xffff_ffff);
        assert_eq!(
            n.checked_mul(&n).unwrap(),
            U64::from_u64(0xffff_fffe_0000_0001)
        );
    }

    #[test]
    fn checked_mul_overflow() {
        let n = U64::from_u64(0xffff_ffff_ffff_ffff);
        assert!(bool::from(n.checked_mul(&n).is_none()));
    }

    #[test]
    fn saturating_mul_no_overflow() {
        let n = U64::from_u8(8);
        assert_eq!(n.saturating_mul(&n), U64::from_u8(64));
    }

    #[test]
    fn saturating_mul_overflow() {
        let a = U64::from(0xffff_ffff_ffff_ffffu64);
        let b = U64::from(2u8);
        assert_eq!(a.saturating_mul(&b), U64::MAX);
    }

    #[test]
    fn square() {
        let n = U64::from_u64(0xffff_ffff_ffff_ffff);
        let (hi, lo) = n.square().split();
        assert_eq!(lo, U64::from_u64(1));
        assert_eq!(hi, U64::from_u64(0xffff_ffff_ffff_fffe));
    }

    #[test]
    fn square_larger() {
        let n = U256::MAX;
        let (hi, lo) = n.square().split();
        assert_eq!(lo, U256::ONE);
        assert_eq!(hi, U256::MAX.wrapping_sub(&U256::ONE));
    }
}<|MERGE_RESOLUTION|>--- conflicted
+++ resolved
@@ -1,10 +1,6 @@
 //! [`Uint`] addition operations.
 
-<<<<<<< HEAD
 use crate::{Checked, CheckedMul, Concat, Limb, UInt, WideWord, Word, Wrapping, Zero};
-=======
-use crate::{Checked, CheckedMul, Concat, Limb, Uint, Wrapping, Zero};
->>>>>>> 6cb2ac90
 use core::ops::{Mul, MulAssign};
 use subtle::CtOption;
 

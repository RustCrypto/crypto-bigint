//! [`Uint`] division operations.

use super::div_limb::{
    Reciprocal, div_rem_limb_with_reciprocal, div2by1, div3by2, rem_limb_with_reciprocal,
    rem_limb_with_reciprocal_wide,
};
use crate::{
    CheckedDiv, ConstChoice, DivRemLimb, DivVartime, Limb, NonZero, RemLimb, Uint, Wrapping,
};
use core::ops::{Div, DivAssign, Rem, RemAssign};

use subtle::CtOption;

impl<const LIMBS: usize> Uint<LIMBS> {
    /// Computes `self / rhs` using a pre-made reciprocal,
    /// returns the quotient (q) and remainder (r).
    #[inline(always)]
    pub const fn div_rem_limb_with_reciprocal(&self, reciprocal: &Reciprocal) -> (Self, Limb) {
        div_rem_limb_with_reciprocal(self, reciprocal)
    }

    /// Computes `self / rhs`, returns the quotient (q) and remainder (r).
    #[inline(always)]
    pub const fn div_rem_limb(&self, rhs: NonZero<Limb>) -> (Self, Limb) {
        div_rem_limb_with_reciprocal(self, &Reciprocal::new(rhs))
    }

    /// Computes `self % rhs` using a pre-made reciprocal.
    #[inline(always)]
    pub const fn rem_limb_with_reciprocal(&self, reciprocal: &Reciprocal) -> Limb {
        rem_limb_with_reciprocal(self, reciprocal)
    }

    /// Computes `self % rhs`.
    #[inline(always)]
    pub const fn rem_limb(&self, rhs: NonZero<Limb>) -> Limb {
        rem_limb_with_reciprocal(self, &Reciprocal::new(rhs))
    }

    /// Computes `self` / `rhs`, returns the quotient (q) and the remainder (r)
    ///
    /// This function is constant-time with respect to both `self` and `rhs`.
    pub const fn div_rem<const RHS_LIMBS: usize>(
        &self,
        rhs: &NonZero<Uint<RHS_LIMBS>>,
    ) -> (Self, Uint<RHS_LIMBS>) {
        // Based on Section 4.3.1, of The Art of Computer Programming, Volume 2, by Donald E. Knuth.
        // Further explanation at https://janmr.com/blog/2014/04/basic-multiple-precision-long-division/

        // Statically determined short circuit for Uint<1>
        if RHS_LIMBS == 1 {
            let (quo, rem_limb) = self.div_rem_limb(rhs.0.limbs[0].to_nz().expect("zero divisor"));
            let mut rem = Uint::<RHS_LIMBS>::ZERO;
            rem.limbs[0] = rem_limb;
            return (quo, rem);
        }

        let dbits = rhs.0.bits();
        assert!(dbits > 0, "zero divisor");
        let dwords = dbits.div_ceil(Limb::BITS);
        let lshift = (Limb::BITS - (dbits % Limb::BITS)) % Limb::BITS;

        // Shift entire divisor such that the high bit is set
        let mut y = rhs.0.shl(Uint::<RHS_LIMBS>::BITS - dbits).to_limbs();
        // Shift the dividend to align the words
        let (x, mut x_hi) = self.shl_limb(lshift);
        let mut x = x.to_limbs();
        let mut xi = LIMBS - 1;
        let mut x_lo = x[LIMBS - 1];
        let mut i;
        let mut carry;

        let reciprocal = Reciprocal::new(y[RHS_LIMBS - 1].to_nz().expect("zero divisor"));

        while xi > 0 {
            // Divide high dividend words by the high divisor word to estimate the quotient word
            let mut quo = div3by2(x_hi.0, x_lo.0, x[xi - 1].0, &reciprocal, y[RHS_LIMBS - 2].0);

            // This loop is a no-op once xi is smaller than the number of words in the divisor
            let done = ConstChoice::from_u32_lt(xi as u32, dwords - 1);
            quo = done.select_word(quo, 0);

            // Subtract q*divisor from the dividend
            carry = Limb::ZERO;
            let mut borrow = Limb::ZERO;
            let mut tmp;
            i = (xi + 1).saturating_sub(RHS_LIMBS);
            while i <= xi {
                (tmp, carry) =
                    y[RHS_LIMBS + i - xi - 1].carrying_mul_add(Limb(quo), carry, Limb::ZERO);
                (x[i], borrow) = x[i].borrowing_sub(tmp, borrow);
                i += 1;
            }
            (_, borrow) = x_hi.borrowing_sub(carry, borrow);

            // If the subtraction borrowed, then decrement q and add back the divisor
            // The probability of this being needed is very low, about 2/(Limb::MAX+1)
            let ct_borrow = ConstChoice::from_word_mask(borrow.0);
            carry = Limb::ZERO;
            i = (xi + 1).saturating_sub(RHS_LIMBS);
            while i <= xi {
                (x[i], carry) = x[i].carrying_add(
                    Limb::select(Limb::ZERO, y[RHS_LIMBS + i - xi - 1], ct_borrow),
                    carry,
                );
                i += 1;
            }
            quo = ct_borrow.select_word(quo, quo.saturating_sub(1));

            // Store the quotient within dividend and set x_hi to the current highest word
            x_hi = Limb::select(x[xi], x_hi, done);
            x[xi] = Limb::select(Limb(quo), x[xi], done);
            x_lo = Limb::select(x[xi - 1], x_lo, done);
            xi -= 1;
        }

        let limb_div = ConstChoice::from_u32_eq(1, dwords);

        // Calculate quotient and remainder for the case where the divisor is a single word
        // Note that `div2by1()` will panic if `x_hi >= reciprocal.divisor_normalized`,
        // but this can only be the case if `limb_div` is falsy,
        // in which case we discard the result anyway,
        // so we conditionally set `x_hi` to zero for this branch.
        let x_hi_adjusted = Limb::select(Limb::ZERO, x_hi, limb_div);
        let (quo2, rem2) = div2by1(x_hi_adjusted.0, x_lo.0, &reciprocal);

        // Adjust the quotient for single limb division
        x[0] = Limb::select(x[0], Limb(quo2), limb_div);

        // Copy out the remainder
        y[0] = Limb::select(x[0], Limb(rem2), limb_div);
        i = 1;

        // Note: this does not invalidate the constant time contract; branching on constants
        let min = if LIMBS < RHS_LIMBS { LIMBS } else { RHS_LIMBS };
        while i < min {
            y[i] = Limb::select(Limb::ZERO, x[i], ConstChoice::from_u32_lt(i as u32, dwords));
            y[i] = Limb::select(y[i], x_hi, ConstChoice::from_u32_eq(i as u32, dwords - 1));
            i += 1;
        }
        while i < RHS_LIMBS {
            y[i] = Limb::ZERO;
            i += 1;
        }

        (
            Uint::new(x).shr((dwords - 1) * Limb::BITS),
            Uint::new(y).shr(lshift),
        )
    }

    /// Computes `self << shift` where `0 <= shift < Limb::BITS`,
    /// returning the result and the carry.
    ///
    /// Note: assumes that `self` only has `limb_num` lowest non-zero limbs.
    const fn shl_limb_vartime(&self, shift: u32, limbs_num: usize) -> (Self, Limb) {
        if shift == 0 {
            return (*self, Limb::ZERO);
        }

        let mut limbs = [Limb::ZERO; LIMBS];

        let lshift = shift;
        let rshift = Limb::BITS - shift;

        let carry = self.limbs[limbs_num - 1].0 >> rshift;
        let mut i = limbs_num - 1;
        while i > 0 {
            limbs[i] = Limb((self.limbs[i].0 << lshift) | (self.limbs[i - 1].0 >> rshift));
            i -= 1;
        }
        limbs[0] = Limb(self.limbs[0].0 << lshift);

        (Uint::<LIMBS>::new(limbs), Limb(carry))
    }

    /// Computes `self >> shift` where `0 <= shift < Limb::BITS`.
    ///
    /// Note: assumes that `self` only has `limb_num` lowest non-zero limbs.
    const fn shr_limb_vartime(&self, shift: u32, limbs_num: usize) -> Self {
        if shift == 0 {
            return *self;
        }

        let mut limbs = [Limb::ZERO; LIMBS];

        let lshift = Limb::BITS - shift;
        let rshift = shift;

        let mut i = 0;
        while i < limbs_num - 1 {
            limbs[i] = Limb((self.limbs[i].0 >> rshift) | (self.limbs[i + 1].0 << lshift));
            i += 1;
        }
        limbs[limbs_num - 1] = Limb(self.limbs[limbs_num - 1].0 >> rshift);

        Uint::<LIMBS>::new(limbs)
    }

    /// Computes `self` / `rhs`, returns the quotient (q) and the remainder (r)
    ///
    /// This is variable only with respect to `rhs`.
    ///
    /// When used with a fixed `rhs`, this function is constant-time with respect
    /// to `self`.
    pub const fn div_rem_vartime<const RHS_LIMBS: usize>(
        &self,
        rhs: &NonZero<Uint<RHS_LIMBS>>,
    ) -> (Self, Uint<RHS_LIMBS>) {
        // Based on Section 4.3.1, of The Art of Computer Programming, Volume 2, by Donald E. Knuth.
        // Further explanation at https://janmr.com/blog/2014/04/basic-multiple-precision-long-division/

        let dbits = rhs.0.bits_vartime();
        let yc = dbits.div_ceil(Limb::BITS) as usize;

        // Short circuit for small or extra large divisors
        if yc == 1 {
            // If the divisor is a single limb, use limb division
            let (q, r) = div_rem_limb_with_reciprocal(
                self,
                &Reciprocal::new(rhs.0.limbs[0].to_nz().expect("zero divisor")),
            );
            return (q, Uint::from_word(r.0));
        }
        if yc > LIMBS {
            // Divisor is greater than dividend. Return zero and the dividend as the
            // quotient and remainder
            return (Uint::ZERO, self.resize());
        }

        // The shift needed to set the MSB of the highest nonzero limb of the divisor.
        // 2^shift == d in the algorithm above.
        let shift = (Limb::BITS - (dbits % Limb::BITS)) % Limb::BITS;

        let (x, mut x_hi) = self.shl_limb_vartime(shift, LIMBS);
        let mut x = x.to_limbs();
        let (y, _) = rhs.0.shl_limb_vartime(shift, yc);
        let mut y = y.to_limbs();

        let reciprocal = Reciprocal::new(y[yc - 1].to_nz().expect("zero divisor"));

        let mut i;

        let mut xi = LIMBS - 1;

        loop {
            // Divide high dividend words by the high divisor word to estimate the quotient word
            let mut quo = div3by2(x_hi.0, x[xi].0, x[xi - 1].0, &reciprocal, y[yc - 2].0);

            // Subtract q*divisor from the dividend
            let borrow = {
                let mut carry = Limb::ZERO;
                let mut borrow = Limb::ZERO;
                let mut tmp;
                i = 0;
                while i < yc {
                    (tmp, carry) = y[i].carrying_mul_add(Limb(quo), carry, Limb::ZERO);
                    (x[xi + i + 1 - yc], borrow) = x[xi + i + 1 - yc].borrowing_sub(tmp, borrow);
                    i += 1;
                }
                (_, borrow) = x_hi.borrowing_sub(carry, borrow);
                borrow
            };

            // If the subtraction borrowed, then decrement q and add back the divisor
            // The probability of this being needed is very low, about 2/(Limb::MAX+1)
            quo = {
                let ct_borrow = ConstChoice::from_word_mask(borrow.0);
                let mut carry = Limb::ZERO;
                i = 0;
                while i < yc {
                    (x[xi + i + 1 - yc], carry) = x[xi + i + 1 - yc]
                        .carrying_add(Limb::select(Limb::ZERO, y[i], ct_borrow), carry);
                    i += 1;
                }
                ct_borrow.select_word(quo, quo.wrapping_sub(1))
            };

            // Store the quotient within dividend and set x_hi to the current highest word
            x_hi = x[xi];
            x[xi] = Limb(quo);

            if xi == yc - 1 {
                break;
            }
            xi -= 1;
        }

        // Copy the remainder to divisor
        i = 0;
        while i < yc - 1 {
            y[i] = x[i];
            i += 1;
        }
        y[yc - 1] = x_hi;

        // Unshift the remainder from the earlier adjustment
        let y = Uint::new(y).shr_limb_vartime(shift, yc);

        // Shift the quotient to the low limbs within dividend
        i = 0;
        while i < LIMBS {
            if i <= (LIMBS - yc) {
                x[i] = x[i + yc - 1];
            } else {
                x[i] = Limb::ZERO;
            }
            i += 1;
        }

        (Uint::new(x), y)
    }

    /// Computes `self` % `rhs`, returns the remainder.
    pub const fn rem<const RHS_LIMBS: usize>(
        &self,
        rhs: &NonZero<Uint<RHS_LIMBS>>,
    ) -> Uint<RHS_LIMBS> {
        self.div_rem(rhs).1
    }

    /// Computes `self` % `rhs`, returns the remainder in variable-time with respect to `rhs`.
    ///
    /// When used with a fixed `rhs`, this function is constant-time with respect
    /// to `self`.
    pub const fn rem_vartime(&self, rhs: &NonZero<Self>) -> Self {
        self.div_rem_vartime(rhs).1
    }

    /// Computes `self` % `rhs`, returns the remainder.
    ///
    /// This is variable only with respect to `rhs`.
    ///
    /// When used with a fixed `rhs`, this function is constant-time with respect
    /// to `self`.
    pub const fn rem_wide_vartime(lower_upper: (Self, Self), rhs: &NonZero<Self>) -> Self {
        let dbits = rhs.0.bits_vartime();
        let yc = dbits.div_ceil(Limb::BITS) as usize;

        // If the divisor is a single limb, use limb division
        if yc == 1 {
            let r = rem_limb_with_reciprocal_wide(
                (&lower_upper.0, &lower_upper.1),
                &Reciprocal::new(rhs.0.limbs[0].to_nz().expect("zero divisor")),
            );
            return Uint::from_word(r.0);
        }

        // The shift needed to set the MSB of the highest nonzero limb of the divisor.
        // 2^shift == d in the algorithm above.
        let shift = (Limb::BITS - (dbits % Limb::BITS)) % Limb::BITS;

        let (y, _) = rhs.0.shl_limb_vartime(shift, yc);
        let y = y.to_limbs();

        let (x_lo, x_lo_carry) = lower_upper.0.shl_limb_vartime(shift, LIMBS);
        let (x, mut x_hi) = lower_upper.1.shl_limb_vartime(shift, LIMBS);
        let mut x = x.to_limbs();
        if shift > 0 {
            x[0] = Limb(x[0].0 | x_lo_carry.0);
        }

        let reciprocal = Reciprocal::new(y[yc - 1].to_nz().expect("zero divisor"));

        let mut xi = LIMBS - 1;
        let mut extra_limbs = LIMBS;
        let mut i;

        // Note that in the algorithm we only ever need to access the highest `yc` limbs
        // of the dividend, and since `yc < LIMBS`, we only need to access
        // the high half of the dividend.
        //
        // So we proceed similarly to `div_rem_vartime()` applied to the high half of the dividend,
        // fetching the limbs from the lower part as we go.

        loop {
            // Divide high dividend words by the high divisor word to estimate the quotient word
            let quo = div3by2(x_hi.0, x[xi].0, x[xi - 1].0, &reciprocal, y[yc - 2].0);

            // Subtract q*divisor from the dividend
            let borrow = {
                let mut carry = Limb::ZERO;
                let mut borrow = Limb::ZERO;
                let mut tmp;
                i = 0;
                while i < yc {
                    (tmp, carry) = y[i].carrying_mul_add(Limb(quo), carry, Limb::ZERO);
                    (x[xi + i + 1 - yc], borrow) = x[xi + i + 1 - yc].borrowing_sub(tmp, borrow);
                    i += 1;
                }
                (_, borrow) = x_hi.borrowing_sub(carry, borrow);
                borrow
            };

            // If the subtraction borrowed, then add back the divisor
            // The probability of this being needed is very low, about 2/(Limb::MAX+1)
            {
                let ct_borrow = ConstChoice::from_word_mask(borrow.0);
                let mut carry = Limb::ZERO;
                i = 0;
                while i < yc {
                    (x[xi + i + 1 - yc], carry) = x[xi + i + 1 - yc]
                        .carrying_add(Limb::select(Limb::ZERO, y[i], ct_borrow), carry);
                    i += 1;
                }
            }

            // Set x_hi to the current highest word
            x_hi = x[xi];

            // If we have lower limbs remaining, shift the divisor words one word left
            if extra_limbs > 0 {
                extra_limbs -= 1;
                i = LIMBS - 1;
                while i > 0 {
                    x[i] = x[i - 1];
                    i -= 1;
                }
                x[0] = x_lo.limbs[extra_limbs];
            } else {
                if xi == yc - 1 {
                    break;
                }
                x[xi] = Limb::ZERO;
                xi -= 1;
            }
        }

        // Unshift the remainder from the earlier adjustment
        Uint::new(x).shr_limb_vartime(shift, yc)
    }

    /// Computes `self` % 2^k. Faster than reduce since its a power of 2.
    /// Limited to 2^16-1 since Uint doesn't support higher.
    ///
    /// ### Usage:
    /// ```
    /// use crypto_bigint::{U448, Limb};
    ///
    /// let a = U448::from(10_u64);
    /// let k = 3; // 2^3 = 8
    /// let remainder = a.rem2k_vartime(k);
    ///
    /// // As 10 % 8 = 2
    /// assert_eq!(remainder, U448::from(2_u64));
    /// ```
    pub const fn rem2k_vartime(&self, k: u32) -> Self {
        let highest = (LIMBS - 1) as u32;
        let index = k / Limb::BITS;
        let le = ConstChoice::from_u32_le(index, highest);
        let limb_num = le.select_u32(highest, index) as usize;

        let base = k % Limb::BITS;
        let mask = (1 << base) - 1;
        let mut out = *self;

        let outmask = Limb(out.limbs[limb_num].0 & mask);

        out.limbs[limb_num] = Limb::select(out.limbs[limb_num], outmask, le);

        // TODO: this is not constant-time.
        let mut i = limb_num + 1;
        while i < LIMBS {
            out.limbs[i] = Limb::ZERO;
            i += 1;
        }

        out
    }

    /// Wrapped division is just normal division i.e. `self` / `rhs`
    ///
    /// There’s no way wrapping could ever happen.
    /// This function exists, so that all operations are accounted for in the wrapping operations.
    pub const fn wrapping_div(&self, rhs: &NonZero<Self>) -> Self {
        self.div_rem(rhs).0
    }

    /// Wrapped division is just normal division i.e. `self` / `rhs`
    ///
    /// There’s no way wrapping could ever happen.
    /// This function exists, so that all operations are accounted for in the wrapping operations.
    pub const fn wrapping_div_vartime<const RHS: usize>(&self, rhs: &NonZero<Uint<RHS>>) -> Self {
        self.div_rem_vartime(rhs).0
    }

    /// Perform checked division, returning a [`CtOption`] which `is_some`
    /// only if the rhs != 0
    ///
    /// ### Usage:
    /// ```
    /// use crypto_bigint::{U448, NonZero, subtle::{CtOption, Choice}};
    ///
    /// let a = U448::from(8_u64);
    /// let result = NonZero::new(U448::from(4_u64))
    ///     .map(|b| a.div_rem(&b))
    ///     .expect("Division by zero");
    ///
    /// assert_eq!(result.0, U448::from(2_u64));
    ///
    /// // Check division by zero
    /// let zero = U448::from(0_u64);
    /// assert!(bool::from(a.checked_div(&zero).is_none()), "Should be None for division by zero");
    /// ```
    pub fn checked_div<const RHS_LIMBS: usize>(&self, rhs: &Uint<RHS_LIMBS>) -> CtOption<Self> {
        NonZero::new(*rhs).map(|rhs| {
            let (q, _r) = self.div_rem(&rhs);
            q
        })
    }

    /// This function exists, so that all operations are accounted for in the wrapping operations.
    /// Panics if `rhs == 0`.
    ///
    /// ### Usage:
    /// ```
    /// use crypto_bigint::U448;
    ///
    /// let a = U448::from(10_u64);
    /// let b = U448::from(3_u64);
    /// let remainder = a.wrapping_rem_vartime(&b);
    ///
    /// assert_eq!(remainder, U448::from(1_u64));
    /// ```
    pub const fn wrapping_rem_vartime(&self, rhs: &Self) -> Self {
        let nz_rhs = rhs.to_nz().expect("non-zero divisor");
        self.rem_vartime(&nz_rhs)
    }

    /// Perform checked reduction, returning a [`CtOption`] which `is_some`
    /// only if the rhs != 0
    ///
    /// ### Usage:
    /// ```
    /// use crypto_bigint::{U448, NonZero, subtle::{Choice,CtOption}};
    ///
    /// let a = U448::from(10_u64);
    /// let remainder_option = NonZero::new(U448::from(3_u64))
    ///     .map(|b| a.rem(&b));
    ///
    /// assert!(bool::from(remainder_option.is_some()));
    ///
    /// // Check reduction by zero
    /// let zero = U448::from(0_u64);
    ///
    /// assert!(bool::from(a.checked_rem(&zero).is_none()), "Should be None for reduction by zero");
    /// ```
    pub fn checked_rem<const RHS_LIMBS: usize>(
        &self,
        rhs: &Uint<RHS_LIMBS>,
    ) -> CtOption<Uint<RHS_LIMBS>> {
        NonZero::new(*rhs).map(|rhs| self.rem(&rhs))
    }
}

//
// Division by a single limb
//

impl<const LIMBS: usize> Div<&NonZero<Limb>> for &Uint<LIMBS> {
    type Output = Uint<LIMBS>;

    fn div(self, rhs: &NonZero<Limb>) -> Self::Output {
        *self / *rhs
    }
}

impl<const LIMBS: usize> Div<&NonZero<Limb>> for Uint<LIMBS> {
    type Output = Uint<LIMBS>;

    fn div(self, rhs: &NonZero<Limb>) -> Self::Output {
        self / *rhs
    }
}

impl<const LIMBS: usize> Div<NonZero<Limb>> for &Uint<LIMBS> {
    type Output = Uint<LIMBS>;

    fn div(self, rhs: NonZero<Limb>) -> Self::Output {
        *self / rhs
    }
}

impl<const LIMBS: usize> Div<NonZero<Limb>> for Uint<LIMBS> {
    type Output = Uint<LIMBS>;

    fn div(self, rhs: NonZero<Limb>) -> Self::Output {
        let (q, _) = self.div_rem_limb(rhs);
        q
    }
}

impl<const LIMBS: usize> DivAssign<&NonZero<Limb>> for Uint<LIMBS> {
    fn div_assign(&mut self, rhs: &NonZero<Limb>) {
        *self /= *rhs;
    }
}

impl<const LIMBS: usize> DivAssign<NonZero<Limb>> for Uint<LIMBS> {
    fn div_assign(&mut self, rhs: NonZero<Limb>) {
        *self = *self / rhs;
    }
}

impl<const LIMBS: usize> Div<NonZero<Limb>> for Wrapping<Uint<LIMBS>> {
    type Output = Wrapping<Uint<LIMBS>>;

    fn div(self, rhs: NonZero<Limb>) -> Self::Output {
        Wrapping(self.0 / rhs)
    }
}

impl<const LIMBS: usize> Div<NonZero<Limb>> for &Wrapping<Uint<LIMBS>> {
    type Output = Wrapping<Uint<LIMBS>>;

    fn div(self, rhs: NonZero<Limb>) -> Self::Output {
        *self / rhs
    }
}

impl<const LIMBS: usize> Div<&NonZero<Limb>> for &Wrapping<Uint<LIMBS>> {
    type Output = Wrapping<Uint<LIMBS>>;

    fn div(self, rhs: &NonZero<Limb>) -> Self::Output {
        *self / *rhs
    }
}

impl<const LIMBS: usize> Div<&NonZero<Limb>> for Wrapping<Uint<LIMBS>> {
    type Output = Wrapping<Uint<LIMBS>>;

    fn div(self, rhs: &NonZero<Limb>) -> Self::Output {
        self / *rhs
    }
}

impl<const LIMBS: usize> DivAssign<&NonZero<Limb>> for Wrapping<Uint<LIMBS>> {
    fn div_assign(&mut self, rhs: &NonZero<Limb>) {
        *self = Wrapping(self.0 / rhs)
    }
}

impl<const LIMBS: usize> DivAssign<NonZero<Limb>> for Wrapping<Uint<LIMBS>> {
    fn div_assign(&mut self, rhs: NonZero<Limb>) {
        *self /= &rhs;
    }
}

impl<const LIMBS: usize> Rem<&NonZero<Limb>> for &Uint<LIMBS> {
    type Output = Limb;

    fn rem(self, rhs: &NonZero<Limb>) -> Self::Output {
        *self % *rhs
    }
}

impl<const LIMBS: usize> Rem<&NonZero<Limb>> for Uint<LIMBS> {
    type Output = Limb;

    fn rem(self, rhs: &NonZero<Limb>) -> Self::Output {
        self % *rhs
    }
}

impl<const LIMBS: usize> Rem<NonZero<Limb>> for &Uint<LIMBS> {
    type Output = Limb;

    fn rem(self, rhs: NonZero<Limb>) -> Self::Output {
        *self % rhs
    }
}

impl<const LIMBS: usize> Rem<NonZero<Limb>> for Uint<LIMBS> {
    type Output = Limb;

    fn rem(self, rhs: NonZero<Limb>) -> Self::Output {
        let (_, r) = self.div_rem_limb(rhs);
        r
    }
}

impl<const LIMBS: usize> RemAssign<&NonZero<Limb>> for Uint<LIMBS> {
    fn rem_assign(&mut self, rhs: &NonZero<Limb>) {
        *self = (*self % rhs).into();
    }
}

impl<const LIMBS: usize> RemAssign<NonZero<Limb>> for Uint<LIMBS> {
    fn rem_assign(&mut self, rhs: NonZero<Limb>) {
        *self %= &rhs;
    }
}

impl<const LIMBS: usize> Rem<NonZero<Limb>> for Wrapping<Uint<LIMBS>> {
    type Output = Wrapping<Limb>;

    fn rem(self, rhs: NonZero<Limb>) -> Self::Output {
        Wrapping(self.0 % rhs)
    }
}

impl<const LIMBS: usize> Rem<NonZero<Limb>> for &Wrapping<Uint<LIMBS>> {
    type Output = Wrapping<Limb>;

    fn rem(self, rhs: NonZero<Limb>) -> Self::Output {
        *self % rhs
    }
}

impl<const LIMBS: usize> Rem<&NonZero<Limb>> for &Wrapping<Uint<LIMBS>> {
    type Output = Wrapping<Limb>;

    fn rem(self, rhs: &NonZero<Limb>) -> Self::Output {
        *self % *rhs
    }
}

impl<const LIMBS: usize> Rem<&NonZero<Limb>> for Wrapping<Uint<LIMBS>> {
    type Output = Wrapping<Limb>;

    fn rem(self, rhs: &NonZero<Limb>) -> Self::Output {
        self % *rhs
    }
}

impl<const LIMBS: usize> RemAssign<NonZero<Limb>> for Wrapping<Uint<LIMBS>> {
    fn rem_assign(&mut self, rhs: NonZero<Limb>) {
        *self %= &rhs;
    }
}

impl<const LIMBS: usize> RemAssign<&NonZero<Limb>> for Wrapping<Uint<LIMBS>> {
    fn rem_assign(&mut self, rhs: &NonZero<Limb>) {
        *self = Wrapping((self.0 % rhs).into())
    }
}

//
// Division by an Uint
//

impl<const LIMBS: usize, const RHS_LIMBS: usize> CheckedDiv<Uint<RHS_LIMBS>> for Uint<LIMBS> {
    fn checked_div(&self, rhs: &Uint<RHS_LIMBS>) -> CtOption<Self> {
        self.checked_div(rhs)
    }
}

impl<const LIMBS: usize, const RHS_LIMBS: usize> Div<&NonZero<Uint<RHS_LIMBS>>> for &Uint<LIMBS> {
    type Output = Uint<LIMBS>;

    fn div(self, rhs: &NonZero<Uint<RHS_LIMBS>>) -> Self::Output {
        *self / *rhs
    }
}

impl<const LIMBS: usize, const RHS_LIMBS: usize> Div<&NonZero<Uint<RHS_LIMBS>>> for Uint<LIMBS> {
    type Output = Uint<LIMBS>;

    fn div(self, rhs: &NonZero<Uint<RHS_LIMBS>>) -> Self::Output {
        self / *rhs
    }
}

impl<const LIMBS: usize, const RHS_LIMBS: usize> Div<NonZero<Uint<RHS_LIMBS>>> for &Uint<LIMBS> {
    type Output = Uint<LIMBS>;

    fn div(self, rhs: NonZero<Uint<RHS_LIMBS>>) -> Self::Output {
        *self / rhs
    }
}

impl<const LIMBS: usize, const RHS_LIMBS: usize> Div<NonZero<Uint<RHS_LIMBS>>> for Uint<LIMBS> {
    type Output = Uint<LIMBS>;

    fn div(self, rhs: NonZero<Uint<RHS_LIMBS>>) -> Self::Output {
        let (q, _) = self.div_rem(&rhs);
        q
    }
}

impl<const LIMBS: usize> DivAssign<&NonZero<Uint<LIMBS>>> for Uint<LIMBS> {
    fn div_assign(&mut self, rhs: &NonZero<Uint<LIMBS>>) {
        *self /= *rhs
    }
}

impl<const LIMBS: usize> DivAssign<NonZero<Uint<LIMBS>>> for Uint<LIMBS> {
    fn div_assign(&mut self, rhs: NonZero<Uint<LIMBS>>) {
        *self = *self / rhs;
    }
}

impl<const LIMBS: usize, const RHS_LIMBS: usize> Div<NonZero<Uint<RHS_LIMBS>>>
    for Wrapping<Uint<LIMBS>>
{
    type Output = Wrapping<Uint<LIMBS>>;

    fn div(self, rhs: NonZero<Uint<RHS_LIMBS>>) -> Self::Output {
        Wrapping(self.0 / rhs)
    }
}

impl<const LIMBS: usize, const RHS_LIMBS: usize> Div<NonZero<Uint<RHS_LIMBS>>>
    for &Wrapping<Uint<LIMBS>>
{
    type Output = Wrapping<Uint<LIMBS>>;

    fn div(self, rhs: NonZero<Uint<RHS_LIMBS>>) -> Self::Output {
        *self / rhs
    }
}

impl<const LIMBS: usize, const RHS_LIMBS: usize> Div<&NonZero<Uint<RHS_LIMBS>>>
    for &Wrapping<Uint<LIMBS>>
{
    type Output = Wrapping<Uint<LIMBS>>;

    fn div(self, rhs: &NonZero<Uint<RHS_LIMBS>>) -> Self::Output {
        *self / *rhs
    }
}

impl<const LIMBS: usize, const RHS_LIMBS: usize> Div<&NonZero<Uint<RHS_LIMBS>>>
    for Wrapping<Uint<LIMBS>>
{
    type Output = Wrapping<Uint<LIMBS>>;

    fn div(self, rhs: &NonZero<Uint<RHS_LIMBS>>) -> Self::Output {
        self / *rhs
    }
}

impl<const LIMBS: usize, const RHS_LIMBS: usize> Div<Uint<RHS_LIMBS>> for &Uint<LIMBS> {
    type Output = Uint<LIMBS>;

    #[inline]
    fn div(self, rhs: Uint<RHS_LIMBS>) -> Self::Output {
        self / NonZero::new(rhs).expect("attempt to divide with a divisor of zero")
    }
}

impl<const LIMBS: usize, const RHS_LIMBS: usize> Div<Uint<RHS_LIMBS>> for Uint<LIMBS> {
    type Output = Uint<LIMBS>;

    #[inline]
    fn div(self, rhs: Uint<RHS_LIMBS>) -> Self::Output {
        &self / rhs
    }
}

impl<const LIMBS: usize, const RHS_LIMBS: usize> DivAssign<&NonZero<Uint<RHS_LIMBS>>>
    for Wrapping<Uint<LIMBS>>
{
    fn div_assign(&mut self, rhs: &NonZero<Uint<RHS_LIMBS>>) {
        *self = Wrapping(self.0 / rhs);
    }
}

impl<const LIMBS: usize, const RHS_LIMBS: usize> DivAssign<NonZero<Uint<RHS_LIMBS>>>
    for Wrapping<Uint<LIMBS>>
{
    fn div_assign(&mut self, rhs: NonZero<Uint<RHS_LIMBS>>) {
        *self /= &rhs;
    }
}

impl<const LIMBS: usize> DivVartime for Uint<LIMBS> {
    fn div_vartime(&self, rhs: &NonZero<Uint<LIMBS>>) -> Self {
        self.div_rem_vartime(rhs).0
    }
}

impl<const LIMBS: usize, const RHS_LIMBS: usize> Rem<&NonZero<Uint<RHS_LIMBS>>> for &Uint<LIMBS> {
    type Output = Uint<RHS_LIMBS>;

    fn rem(self, rhs: &NonZero<Uint<RHS_LIMBS>>) -> Self::Output {
        *self % *rhs
    }
}

impl<const LIMBS: usize, const RHS_LIMBS: usize> Rem<&NonZero<Uint<RHS_LIMBS>>> for Uint<LIMBS> {
    type Output = Uint<RHS_LIMBS>;

    fn rem(self, rhs: &NonZero<Uint<RHS_LIMBS>>) -> Self::Output {
        self % *rhs
    }
}

impl<const LIMBS: usize, const RHS_LIMBS: usize> Rem<NonZero<Uint<RHS_LIMBS>>> for &Uint<LIMBS> {
    type Output = Uint<RHS_LIMBS>;

    fn rem(self, rhs: NonZero<Uint<RHS_LIMBS>>) -> Self::Output {
        *self % rhs
    }
}

impl<const LIMBS: usize, const RHS_LIMBS: usize> Rem<NonZero<Uint<RHS_LIMBS>>> for Uint<LIMBS> {
    type Output = Uint<RHS_LIMBS>;

    fn rem(self, rhs: NonZero<Uint<RHS_LIMBS>>) -> Self::Output {
        Self::rem(&self, &rhs)
    }
}

impl<const LIMBS: usize, const RHS_LIMBS: usize> Rem<Uint<RHS_LIMBS>> for &Uint<LIMBS> {
    type Output = Uint<RHS_LIMBS>;

    #[inline]
    fn rem(self, rhs: Uint<RHS_LIMBS>) -> Self::Output {
        self % NonZero::new(rhs).expect("attempt to calculate the remainder with a divisor of zero")
    }
}

impl<const LIMBS: usize, const RHS_LIMBS: usize> Rem<Uint<RHS_LIMBS>> for Uint<LIMBS> {
    type Output = Uint<RHS_LIMBS>;

    #[inline]
    fn rem(self, rhs: Uint<RHS_LIMBS>) -> Self::Output {
        &self % rhs
    }
}

impl<const LIMBS: usize> RemAssign<&NonZero<Uint<LIMBS>>> for Uint<LIMBS> {
    fn rem_assign(&mut self, rhs: &NonZero<Uint<LIMBS>>) {
        *self %= *rhs
    }
}

impl<const LIMBS: usize> RemAssign<NonZero<Uint<LIMBS>>> for Uint<LIMBS> {
    fn rem_assign(&mut self, rhs: NonZero<Uint<LIMBS>>) {
        *self = *self % rhs;
    }
}

impl<const LIMBS: usize, const RHS_LIMBS: usize> Rem<NonZero<Uint<RHS_LIMBS>>>
    for Wrapping<Uint<LIMBS>>
{
    type Output = Wrapping<Uint<RHS_LIMBS>>;

    fn rem(self, rhs: NonZero<Uint<RHS_LIMBS>>) -> Self::Output {
        Wrapping(self.0 % rhs)
    }
}

impl<const LIMBS: usize, const RHS_LIMBS: usize> Rem<NonZero<Uint<RHS_LIMBS>>>
    for &Wrapping<Uint<LIMBS>>
{
    type Output = Wrapping<Uint<RHS_LIMBS>>;

    fn rem(self, rhs: NonZero<Uint<RHS_LIMBS>>) -> Self::Output {
        *self % rhs
    }
}

impl<const LIMBS: usize, const RHS_LIMBS: usize> Rem<&NonZero<Uint<RHS_LIMBS>>>
    for &Wrapping<Uint<LIMBS>>
{
    type Output = Wrapping<Uint<RHS_LIMBS>>;

    fn rem(self, rhs: &NonZero<Uint<RHS_LIMBS>>) -> Self::Output {
        *self % *rhs
    }
}

impl<const LIMBS: usize, const RHS_LIMBS: usize> Rem<&NonZero<Uint<RHS_LIMBS>>>
    for Wrapping<Uint<LIMBS>>
{
    type Output = Wrapping<Uint<RHS_LIMBS>>;

    fn rem(self, rhs: &NonZero<Uint<RHS_LIMBS>>) -> Self::Output {
        self % *rhs
    }
}

impl<const LIMBS: usize> RemAssign<NonZero<Uint<LIMBS>>> for Wrapping<Uint<LIMBS>> {
    fn rem_assign(&mut self, rhs: NonZero<Uint<LIMBS>>) {
        *self %= &rhs;
    }
}

impl<const LIMBS: usize> RemAssign<&NonZero<Uint<LIMBS>>> for Wrapping<Uint<LIMBS>> {
    fn rem_assign(&mut self, rhs: &NonZero<Uint<LIMBS>>) {
        *self = Wrapping(self.0 % rhs)
    }
}

impl<const LIMBS: usize> DivRemLimb for Uint<LIMBS> {
    fn div_rem_limb_with_reciprocal(&self, reciprocal: &Reciprocal) -> (Self, Limb) {
        Self::div_rem_limb_with_reciprocal(self, reciprocal)
    }
}

impl<const LIMBS: usize> RemLimb for Uint<LIMBS> {
    fn rem_limb_with_reciprocal(&self, reciprocal: &Reciprocal) -> Limb {
        Self::rem_limb_with_reciprocal(self, reciprocal)
    }
}

#[cfg(test)]
mod tests {
    use crate::{
<<<<<<< HEAD
        DivVartime, Limb, NonZero, RemMixed, U64, U128, U256, U896, U1024, U2048, Uint, Word, Zero,
=======
        DivVartime, Limb, NonZero, RemMixed, U64, U128, U256, U512, U896, U1024, Uint, Word, Zero,
>>>>>>> 36afc5cc
    };

    #[cfg(feature = "rand")]
    use {
        crate::{CheckedMul, Random},
        rand_chacha::ChaChaRng,
        rand_core::RngCore,
        rand_core::SeedableRng,
    };

    #[test]
    fn div_word() {
        for (n, d, e, ee) in &[
            (200u64, 2u64, 100u64, 0),
            (100u64, 25u64, 4u64, 0),
            (100u64, 10u64, 10u64, 0),
            (1024u64, 8u64, 128u64, 0),
            (27u64, 13u64, 2u64, 1u64),
            (26u64, 13u64, 2u64, 0u64),
            (14u64, 13u64, 1u64, 1u64),
            (13u64, 13u64, 1u64, 0u64),
            (12u64, 13u64, 0u64, 12u64),
            (1u64, 13u64, 0u64, 1u64),
        ] {
            let lhs = U256::from(*n);
            let rhs = NonZero::new(U256::from(*d)).unwrap();
            let (q, r) = lhs.div_rem(&rhs);
            assert_eq!(U256::from(*e), q);
            assert_eq!(U256::from(*ee), r);
            let (q, r) = lhs.div_rem_vartime(&rhs);
            assert_eq!(U256::from(*e), q);
            assert_eq!(U256::from(*ee), r);
        }
    }

    #[cfg(feature = "rand")]
    #[test]
    fn div() {
        let mut rng = ChaChaRng::from_seed([7u8; 32]);
        for _ in 0..25 {
            let num = U256::random(&mut rng).overflowing_shr_vartime(128).unwrap();
            let den =
                NonZero::new(U256::random(&mut rng).overflowing_shr_vartime(128).unwrap()).unwrap();
            let n = num.checked_mul(den.as_ref());
            if n.is_some().into() {
                let (q, _) = n.unwrap().div_rem(&den);
                assert_eq!(q, num);
                let (q, _) = n.unwrap().div_rem_vartime(&den);
                assert_eq!(q, num);
            }
        }
    }

    #[test]
    fn div_max() {
        let mut a = U256::ZERO;
        let mut b = U256::ZERO;
        b.limbs[b.limbs.len() - 1] = Limb(Word::MAX);
        let q = a.wrapping_div(&NonZero::new(b).unwrap());
        assert_eq!(q, Uint::ZERO);
        a.limbs[a.limbs.len() - 1] = Limb(1 << (Limb::HI_BIT - 7));
        b.limbs[b.limbs.len() - 1] = Limb(0x82 << (Limb::HI_BIT - 7));
        let q = a.wrapping_div(&NonZero::new(b).unwrap());
        assert_eq!(q, Uint::ZERO);
    }

    #[test]
    fn div_one() {
        let (q, r) = U256::from(10u8).div_rem(&NonZero::new(U256::ONE).unwrap());
        assert_eq!(q, U256::from(10u8));
        assert_eq!(r, U256::ZERO);
        let (q, r) = U256::from(10u8).div_rem_vartime(&NonZero::new(U256::ONE).unwrap());
        assert_eq!(q, U256::from(10u8));
        assert_eq!(r, U256::ZERO);
    }

    #[test]
    fn div_edge() {
        let lo = U128::from_be_hex("00000000000000000000000000000001");
        let hi = U128::from_be_hex("00000000000000000000000000000001");
        let y = U128::from_be_hex("00000000000000010000000000000001");
        let x = U256::from((lo, hi));
        let expect = (U64::MAX.resize::<{ U256::LIMBS }>(), U256::from(2u64));

        let (q1, r1) = Uint::div_rem(&x, &NonZero::new(y.resize()).unwrap());
        assert_eq!((q1, r1), expect);
        let (q2, r2) = Uint::div_rem_vartime(&x, &NonZero::new(y).unwrap());
        assert_eq!((q2, r2.resize()), expect);
        let r3 = Uint::rem(&x, &NonZero::new(y.resize()).unwrap());
        assert_eq!(r3, expect.1);
        let r4 = Uint::rem_vartime(&x, &NonZero::new(y.resize()).unwrap());
        assert_eq!(r4, expect.1);
        let r5 = Uint::rem_wide_vartime((lo, hi), &NonZero::new(y).unwrap());
        assert_eq!(r5.resize(), expect.1);
    }

    #[test]
    fn div_rem_larger_denominator() {
        let denom = U128::from_be_hex("AAAA0000FFFF11117777333344449999");
        let (full_q, full_r) = U256::MAX.div_rem(&denom.to_nz().unwrap());
        let (q, r) = U256::MAX.div_rem(&denom.resize::<{ U512::LIMBS }>().to_nz().unwrap());

        assert_eq!(full_q, q);
        assert_eq!(full_r.resize(), r);
    }

    #[test]
    fn div_rem_larger_numerator() {
        let denom = U128::from_be_hex("AAAA0000FFFF11117777333344449999");
        let (full_q, full_r) =
            U1024::MAX.div_rem(&denom.resize::<{ U1024::LIMBS }>().to_nz().unwrap());

        let (q, r) = U1024::MAX.div_rem(&denom.to_nz().unwrap());
        assert_eq!(full_q, q);
        assert_eq!(full_r.resize(), r);
    }

    #[test]
    fn reduce_one() {
        let r = U256::from(10u8).rem_vartime(&NonZero::new(U256::ONE).unwrap());
        assert_eq!(r, U256::ZERO);
    }

    #[test]
    fn reduce_tests() {
        let r = U256::from(10u8).rem_vartime(&NonZero::new(U256::from(2u8)).unwrap());
        assert_eq!(r, U256::ZERO);
        let r = U256::from(10u8).rem_vartime(&NonZero::new(U256::from(3u8)).unwrap());
        assert_eq!(r, U256::ONE);
        let r = U256::from(10u8).rem_vartime(&NonZero::new(U256::from(7u8)).unwrap());
        assert_eq!(r, U256::from(3u8));
    }

    #[test]
    fn reduce_tests_wide_zero_padded() {
        let r = U256::rem_wide_vartime(
            (U256::from(10u8), U256::ZERO),
            &NonZero::new(U256::from(2u8)).unwrap(),
        );
        assert_eq!(r, U256::ZERO);
        let r = U256::rem_wide_vartime(
            (U256::from(10u8), U256::ZERO),
            &NonZero::new(U256::from(3u8)).unwrap(),
        );
        assert_eq!(r, U256::ONE);
        let r = U256::rem_wide_vartime(
            (U256::from(10u8), U256::ZERO),
            &NonZero::new(U256::from(7u8)).unwrap(),
        );
        assert_eq!(r, U256::from(3u8));
        let r = U256::rem_wide_vartime(
            (U256::from(10u8), U256::ZERO),
            &NonZero::new(U256::MAX).unwrap(),
        );
        assert_eq!(r, U256::from(10u8));
    }

    #[test]
    fn rem_wide_vartime_corner_case() {
        let modulus = "0000000000000000000000000000000081000000000000000000000000000001";
        let modulus = NonZero::new(U256::from_be_hex(modulus)).expect("it's odd and not zero");
        let lo_hi = (
            U256::from_be_hex("1000000000000000000000000000000000000000000000000000000000000001"),
            U256::ZERO,
        );
        let rem = U256::rem_wide_vartime(lo_hi, &modulus);
        // Lower half is zero
        assert_eq!(rem.to_be_bytes()[0..16], U128::ZERO.to_be_bytes());
        // Upper half
        let expected = U128::from_be_hex("203F80FE03F80FE03F80FE03F80FE041");
        assert_eq!(rem.to_be_bytes()[16..], expected.to_be_bytes());
    }

    #[test]
    fn reduce_max() {
        let mut a = U256::ZERO;
        let mut b = U256::ZERO;
        b.limbs[b.limbs.len() - 1] = Limb(Word::MAX);
        let r = a.wrapping_rem_vartime(&b);
        assert_eq!(r, Uint::ZERO);
        a.limbs[a.limbs.len() - 1] = Limb(1 << (Limb::HI_BIT - 7));
        b.limbs[b.limbs.len() - 1] = Limb(0x82 << (Limb::HI_BIT - 7));
        let r = a.wrapping_rem_vartime(&b);
        assert_eq!(r, a);
    }

    #[cfg(feature = "rand")]
    #[test]
    fn rem2krand() {
        let mut rng = ChaChaRng::from_seed([7u8; 32]);
        for _ in 0..25 {
            let num = U256::random(&mut rng);
            let k = rng.next_u32() % 256;
            let den = U256::ONE.overflowing_shl_vartime(k).unwrap();

            let a = num.rem2k_vartime(k);
            let e = num.wrapping_rem_vartime(&den);
            assert_eq!(a, e);
        }
    }

    #[allow(clippy::op_ref)]
    #[test]
    fn rem_trait() {
        let a = U256::from(10u64);
        let b = NonZero::new(U256::from(3u64)).unwrap();
        let c = U256::from(1u64);

        assert_eq!(a % b, c);
        assert_eq!(a % &b, c);
        assert_eq!(&a % b, c);
        assert_eq!(&a % &b, c);
    }

    #[test]
    fn rem_mixed() {
        let x = U1024::from_be_hex(concat![
            "3740C11DB8F260753BC6B97DD2B8746D3E2694412772AC6ABD975119EE0A6190",
            "F27F6F0969BCA069D8D151031AF83EE2283CC2E3E4FADBBDB9EEDBF0B8F4C1FD",
            "51912C0D329FDC37D49176DB0A1A2D17E5E6D4F9F6B217FE9412EAA2F881F702",
            "7A831C1B06D31D3618D218D6E667DBD85BFC7B6B6B93422D52516989376AA29A",
        ]);
        let y = U128::from_u64(1234567890987654321);
        let rem = x.rem_mixed(&y.to_nz().unwrap());

        let y2: U1024 = U128::concat_mixed(&y, &U896::ZERO);
        let rem_control = x.rem(&NonZero::new(y2).unwrap());

        assert_eq!(rem.bits(), rem_control.bits());
        assert_eq!(rem.as_words(), &rem_control.as_words()[0..U128::LIMBS]);
        assert!(
            rem_control.as_words()[U128::LIMBS..]
                .iter()
                .all(|w| *w == 0)
        );
    }

    #[test]
    fn rem_mixed_even() {
        let x = U2048::from_be_hex(
            "B1EB364536A78FAAFDB3467E062072E019B764561F0B800F16A276763845A42F44A45463D1424AE28688CDF4E2E4D04E2F64A601419F13CE0C86001BCB12544A0381AEA1EEF6C45665B7B5A9298BBAE17AF5168C347039E657FBAE920FC0902B221C45E641FE43DDF2764A7CC915F079E99017B2B621320BFDB44C31096437DD47BD11DA7391671D7415EFBF72A6FBE243901A0BF9E9E1A119762DE5D5DB8E2393C3FA5EF11049E37BB6BDB2070C4371B4E550B02C806908DFF1A71B0AB1601327143F42B5C5488E7609DFE07EFF8A17B5EA8D36E9E22058489FF253D51BCBE53825A7DC63080D4298B82B0336070665149406D8FC0E8E6B67094CEA8CA40DB1",
        );
        let y = U1024::from_u64(1234567890987654321);
        let rem: U1024 = x.rem_mixed(&y.to_nz().unwrap());

        let y_wide = U1024::concat_mixed(&y, &U1024::ZERO);
        let rem_control: U2048 = x.rem(&NonZero::new(y_wide).unwrap());

        assert_eq!(rem.bits(), rem_control.bits());
        assert_eq!(rem.as_words(), &rem_control.as_words()[0..U1024::LIMBS]);
        assert!(
            rem_control.as_words()[U1024::LIMBS..]
                .iter()
                .all(|w| *w == 0)
        );
    }

    #[test]
    fn rem_mixed_through_traits() {
        struct A<T, U> {
            t: T,
            u: U,
        }
        impl<T, U> A<T, U>
        where
            T: RemMixed<U>,
            U: Clone + Zero,
        {
            fn reduce_t_by_u(&self) -> U {
                let rhs = &NonZero::new(self.u.clone()).unwrap();
                self.t.rem_mixed(rhs)
            }
        }

        let a = A {
            t: U1024::from(1234567890u64),
            u: U128::from(456u64),
        };
        assert_eq!(a.reduce_t_by_u(), U128::from(330u64));
    }

    #[test]
    fn div_vartime_through_traits() {
        struct A<T> {
            x: T,
            y: T,
        }
        impl<T> A<T>
        where
            T: DivVartime + Clone + Zero,
        {
            fn divide_x_by_y(&self) -> T {
                let rhs = &NonZero::new(self.y.clone()).unwrap();
                self.x.div_vartime(rhs)
            }
        }

        let a = A {
            x: U1024::from(1234567890u64),
            y: U1024::from(456u64),
        };
        assert_eq!(a.divide_x_by_y(), U1024::from(2707385u64));
    }
}<|MERGE_RESOLUTION|>--- conflicted
+++ resolved
@@ -999,11 +999,7 @@
 #[cfg(test)]
 mod tests {
     use crate::{
-<<<<<<< HEAD
-        DivVartime, Limb, NonZero, RemMixed, U64, U128, U256, U896, U1024, U2048, Uint, Word, Zero,
-=======
         DivVartime, Limb, NonZero, RemMixed, U64, U128, U256, U512, U896, U1024, Uint, Word, Zero,
->>>>>>> 36afc5cc
     };
 
     #[cfg(feature = "rand")]
@@ -1243,19 +1239,22 @@
 
     #[test]
     fn rem_mixed_even() {
-        let x = U2048::from_be_hex(
-            "B1EB364536A78FAAFDB3467E062072E019B764561F0B800F16A276763845A42F44A45463D1424AE28688CDF4E2E4D04E2F64A601419F13CE0C86001BCB12544A0381AEA1EEF6C45665B7B5A9298BBAE17AF5168C347039E657FBAE920FC0902B221C45E641FE43DDF2764A7CC915F079E99017B2B621320BFDB44C31096437DD47BD11DA7391671D7415EFBF72A6FBE243901A0BF9E9E1A119762DE5D5DB8E2393C3FA5EF11049E37BB6BDB2070C4371B4E550B02C806908DFF1A71B0AB1601327143F42B5C5488E7609DFE07EFF8A17B5EA8D36E9E22058489FF253D51BCBE53825A7DC63080D4298B82B0336070665149406D8FC0E8E6B67094CEA8CA40DB1",
-        );
-        let y = U1024::from_u64(1234567890987654321);
-        let rem: U1024 = x.rem_mixed(&y.to_nz().unwrap());
-
-        let y_wide = U1024::concat_mixed(&y, &U1024::ZERO);
-        let rem_control: U2048 = x.rem(&NonZero::new(y_wide).unwrap());
+        let x = U1024::from_be_hex(concat![
+            "3740C11DB8F260753BC6B97DD2B8746D3E2694412772AC6ABD975119EE0A6190",
+            "F27F6F0969BCA069D8D151031AF83EE2283CC2E3E4FADBBDB9EEDBF0B8F4C1FD",
+            "51912C0D329FDC37D49176DB0A1A2D17E5E6D4F9F6B217FE9412EAA2F881F702",
+            "7A831C1B06D31D3618D218D6E667DBD85BFC7B6B6B93422D52516989376AA29A",
+        ]);
+        let y = U512::from_u64(1234567890987654321);
+        let rem: U512 = x.rem_mixed(&y.to_nz().unwrap());
+
+        let y_wide = U512::concat_mixed(&y, &U512::ZERO);
+        let rem_control: U1024 = x.rem(&NonZero::new(y_wide).unwrap());
 
         assert_eq!(rem.bits(), rem_control.bits());
-        assert_eq!(rem.as_words(), &rem_control.as_words()[0..U1024::LIMBS]);
+        assert_eq!(rem.as_words(), &rem_control.as_words()[0..U512::LIMBS]);
         assert!(
-            rem_control.as_words()[U1024::LIMBS..]
+            rem_control.as_words()[U512::LIMBS..]
                 .iter()
                 .all(|w| *w == 0)
         );

--- conflicted
+++ resolved
@@ -28,11 +28,8 @@
 mod mul_mod;
 mod neg;
 mod neg_mod;
-<<<<<<< HEAD
 mod pow_mod;
-=======
 mod resize;
->>>>>>> f1a2829c
 mod shl;
 mod shr;
 mod sqrt;

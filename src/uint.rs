--- conflicted
+++ resolved
@@ -334,56 +334,6 @@
     (U544, 544, "544-bit")  // For NIST P-521
 }
 
-<<<<<<< HEAD
-// TODO(tarcieri): use `const_evaluatable_checked` when stable to make generic around bits.
-impl_concat! {
-    (U64, 64),
-    (U128, 128),
-    (U192, 192),
-    (U256, 256),
-    (U320, 320),
-    (U384, 384),
-    (U448, 448),
-    (U512, 512),
-    (U640, 640),
-    (U768, 768),
-    (U896, 896),
-    (U1024, 1024),
-    (U1536, 1536),
-    (U1792, 1792),
-    (U2048, 2048),
-    (U3072, 3072),
-    (U4096, 4096),
-    (U4224, 4224),
-    (U4352, 4352),
-    (U8192, 8192),
-    (U16384, 16384)
-}
-
-// TODO(tarcieri): use `const_evaluatable_checked` when stable to make generic around bits.
-impl_split! {
-    (U128, 128),
-    (U256, 256),
-    (U384, 384),
-    (U512, 512),
-    (U640, 640),
-    (U768, 768),
-    (U896, 896),
-    (U1024, 1024),
-    (U1280, 1280),
-    (U1536, 1536),
-    (U1792, 1792),
-    (U2048, 2048),
-    (U3072, 3072),
-    (U3584, 3584),
-    (U4096, 4096),
-    (U4224, 4224),
-    (U4352, 4352),
-    (U6144, 6144),
-    (U8192, 8192),
-    (U16384, 16384),
-    (U32768, 32768)
-=======
 #[cfg(target_pointer_width = "32")]
 impl_uint_concat_split_even! {
     U64,
@@ -411,6 +361,7 @@
     U4352,
     U6144,
     U8192,
+    U16384,
 }
 
 // Implement mixed concat and split for combinations not implemented by
@@ -433,7 +384,6 @@
     (U896, [1, 2, 3, 4, 5, 6, 8, 9, 10, 11, 12, 13]),
     (U960, [1, 2, 3, 4, 5, 6, 7, 8, 9, 10, 11, 12, 13, 14]),
     (U1024, [1, 2, 3, 4, 5, 6, 7, 9, 10, 11, 12, 13, 14, 15]),
->>>>>>> a4918992
 }
 
 #[cfg(feature = "extra-sizes")]
